import { supabase } from '../supabaseClient';
import { hashPassword } from './passwordUtils';
import { createPaymentRequest, sendPaymentRequestNotification } from './paymentRequestUtils';
import { sendWelcomeEmail } from './emailUtils';
import { encryptSensitiveData, decryptSensitiveData, isDataEncrypted } from './gdprUtils';
import { PaymentRequest } from '../types/paymentTypes';

export interface Customer {
  id?: number;
  first_name: string;
  last_name: string;
  email: string;
  phone?: string;
  address_line_1?: string;
  address_line_2?: string;
  city?: string;
  county?: string;
  eircode?: string;
  country?: string;
  date_of_birth?: string;
  emergency_contact_name?: string;
  emergency_contact_phone?: string;
  medical_notes?: string;
  created_at?: string;
  updated_at?: string;
  is_active?: boolean;
  password?: string;
  must_change_password?: boolean;
  first_login?: boolean;
  welcome_email_sent?: boolean;
}

export interface BookingData {
  customer_id: number;
  booking_reference?: string; // New field for human-readable booking reference (YYYY-MM-DD-000)
  package_name: string;
  booking_date?: string;
  timeslot_start_time?: string;
  timeslot_end_time?: string;
  appointment_date?: string;
  appointment_time?: string;
  notes?: string;
  status?: string;
  service_cost?: number;
}

export interface BookingRecord extends BookingData {
  id: string; // UUID from database
  created_at: string;
  updated_at?: string;
}

export interface BookingWithCustomer extends BookingRecord {
  customers?: Customer;
}

/**
 * Find or create a customer based on email
 * If customer exists, update their information
 * If customer doesn't exist, create a new one
 */
export const findOrCreateCustomer = async (customerData: {
  firstName: string;
  lastName: string;
  email: string;
  phone?: string;
}): Promise<{ customer: Customer | null; error: string | null; isNewCustomer?: boolean }> => {
  try {
    // First, try to find existing customer by email AND name combination
    // This allows multiple customers with same email but different names
    const { data: existingCustomers, error: findError } = await supabase
      .from('customers')
      .select('*')
      .eq('email', customerData.email.toLowerCase().trim())
      .eq('is_active', true);

    if (findError) {
      console.error('Error finding customers:', findError);
      return { customer: null, error: findError.message };
    }

    // Look for exact match by name among customers with the same email
    let existingCustomer = null;
    if (existingCustomers && existingCustomers.length > 0) {
      existingCustomer = existingCustomers.find(customer => {
        const decryptedFirstName = isDataEncrypted(customer.first_name) 
          ? decryptSensitiveData(customer.first_name) 
          : customer.first_name;
        const decryptedLastName = isDataEncrypted(customer.last_name) 
          ? decryptSensitiveData(customer.last_name) 
          : customer.last_name;
        
        return decryptedFirstName.toLowerCase().trim() === customerData.firstName.toLowerCase().trim() &&
               decryptedLastName.toLowerCase().trim() === customerData.lastName.toLowerCase().trim();
      });
    }



    if (existingCustomer) {
      // Found existing customer with exact name match, just update phone if needed
      const decryptedPhone = existingCustomer.phone && isDataEncrypted(existingCustomer.phone) 
        ? decryptSensitiveData(existingCustomer.phone) 
        : existingCustomer.phone;

      // Only update phone if it's different and provided
      if (customerData.phone && decryptedPhone !== customerData.phone.trim()) {
        const { data: updatedCustomer, error: updateError } = await supabase
          .from('customers')
          .update({ phone: encryptSensitiveData(customerData.phone.trim()) })
          .eq('id', existingCustomer.id)
          .select()
          .single();

        if (updateError) {
          console.error('Error updating customer phone:', updateError);
        } else {
          existingCustomer = updatedCustomer;
        }
      }

      // Return decrypted version of existing customer
      const decryptedExistingCustomer = { ...existingCustomer };
      decryptedExistingCustomer.first_name = isDataEncrypted(existingCustomer.first_name) 
        ? decryptSensitiveData(existingCustomer.first_name) 
        : existingCustomer.first_name;
      decryptedExistingCustomer.last_name = isDataEncrypted(existingCustomer.last_name) 
        ? decryptSensitiveData(existingCustomer.last_name) 
        : existingCustomer.last_name;
      decryptedExistingCustomer.phone = existingCustomer.phone && isDataEncrypted(existingCustomer.phone) 
        ? decryptSensitiveData(existingCustomer.phone) 
        : existingCustomer.phone;
      
      return { customer: decryptedExistingCustomer, error: null, isNewCustomer: false };
    }

    // Customer doesn't exist, create a new one with default password same as email (hashed)
    const defaultPassword = customerData.email.toLowerCase().trim();
    const hashedDefaultPassword = await hashPassword(defaultPassword);
    
    const newCustomerData: Omit<Customer, 'id' | 'created_at' | 'updated_at'> = {
      first_name: encryptSensitiveData(customerData.firstName.trim()),
      last_name: encryptSensitiveData(customerData.lastName.trim()),
      email: customerData.email.toLowerCase().trim(),
      phone: customerData.phone?.trim() ? encryptSensitiveData(customerData.phone.trim()) : undefined,
      country: 'Ireland',
      is_active: true,
      password: hashedDefaultPassword, // Store hashed password
      must_change_password: true, // Force password change on first login
      first_login: true,
      welcome_email_sent: false // Will be set to true after welcome email is sent
    };

    const { data: newCustomer, error: createError } = await supabase
      .from('customers')
      .insert([newCustomerData])
      .select()
      .single();

    if (createError) {
      console.error('Error creating customer:', {
        code: createError.code,
        message: createError.message,
        details: createError.details,
        hint: createError.hint,
        customerEmail: customerData.email
      });

      // Handle duplicate key constraint violation
      if (createError.code === '23505' || createError.message.includes('duplicate key value violates unique constraint')) {
        const constraintName = createError.message.match(/unique constraint "([^"]+)"/)?.[1];
        // Attempting to resolve constraint violation

        if (constraintName === 'customers_pkey') {
          console.error('❌ Primary key constraint violation detected - this suggests an ID sequence issue');
          // For primary key violations, we need to retry the entire operation
          // This is likely an ID sequence problem that needs database attention
          return { customer: null, error: 'Database ID sequence error. Please try again or contact support.', isNewCustomer: false };
        }

<<<<<<< HEAD
        // Note: Email constraint no longer exists - multiple customers can have same email with different names

        // Other constraint violations (should be rare now that email uniqueness is removed)
=======
        if (constraintName === 'customers_email_key' || constraintName?.includes('email')) {
          // Email constraint violation - fetching existing customer

          // Try to fetch the existing customer again with a small delay to ensure the other transaction has completed
          await new Promise(resolve => setTimeout(resolve, 200));

          const { data: existingAfterConflict, error: refetchError } = await supabase
            .from('customers')
            .select('*')
            .eq('email', customerData.email.toLowerCase().trim())
            .eq('is_active', true)
            .maybeSingle();

          if (refetchError) {
            console.error('Error refetching customer after conflict:', refetchError);
            return { customer: null, error: 'Failed to resolve customer creation conflict', isNewCustomer: false };
          }

          if (existingAfterConflict) {
            // Return decrypted version of the existing customer found after conflict
            const decryptedExistingCustomer = { ...existingAfterConflict };
            decryptedExistingCustomer.first_name = isDataEncrypted(existingAfterConflict.first_name)
              ? decryptSensitiveData(existingAfterConflict.first_name)
              : existingAfterConflict.first_name;
            decryptedExistingCustomer.last_name = isDataEncrypted(existingAfterConflict.last_name)
              ? decryptSensitiveData(existingAfterConflict.last_name)
              : existingAfterConflict.last_name;
            decryptedExistingCustomer.phone = existingAfterConflict.phone && isDataEncrypted(existingAfterConflict.phone)
              ? decryptSensitiveData(existingAfterConflict.phone)
              : existingAfterConflict.phone;

            // Race condition resolved - existing customer found
            return { customer: decryptedExistingCustomer, error: null, isNewCustomer: false };
          } else {
            console.error('❌ Customer should exist but was not found after email constraint violation');
            return { customer: null, error: 'Customer creation conflict could not be resolved', isNewCustomer: false };
          }
        }

        // Generic constraint violation
        // Constraint violation - fetching existing customer
        await new Promise(resolve => setTimeout(resolve, 200));

        const { data: existingAfterConflict, error: refetchError } = await supabase
          .from('customers')
          .select('*')
          .eq('email', customerData.email.toLowerCase().trim())
          .eq('is_active', true)
          .maybeSingle();

        if (!refetchError && existingAfterConflict) {
          const decryptedExistingCustomer = { ...existingAfterConflict };
          decryptedExistingCustomer.first_name = isDataEncrypted(existingAfterConflict.first_name)
            ? decryptSensitiveData(existingAfterConflict.first_name)
            : existingAfterConflict.first_name;
          decryptedExistingCustomer.last_name = isDataEncrypted(existingAfterConflict.last_name)
            ? decryptSensitiveData(existingAfterConflict.last_name)
            : existingAfterConflict.last_name;
          decryptedExistingCustomer.phone = existingAfterConflict.phone && isDataEncrypted(existingAfterConflict.phone)
            ? decryptSensitiveData(existingAfterConflict.phone)
            : existingAfterConflict.phone;

          // Constraint violation resolved
          return { customer: decryptedExistingCustomer, error: null, isNewCustomer: false };
        }
>>>>>>> ba724e50
      }

      return { customer: null, error: createError.message, isNewCustomer: false };
    }

    // Return decrypted version of new customer
    const decryptedNewCustomer = { ...newCustomer };
    decryptedNewCustomer.first_name = customerData.firstName.trim();
    decryptedNewCustomer.last_name = customerData.lastName.trim();
    decryptedNewCustomer.phone = customerData.phone?.trim() || undefined;

    return { customer: decryptedNewCustomer, error: null, isNewCustomer: true };

  } catch (error) {
    console.error('Exception in findOrCreateCustomer:', error);
    return { customer: null, error: 'Unexpected error occurred', isNewCustomer: false };
  }
};

/**
 * Create a booking with customer relationship
 */
export const createBookingWithCustomer = async (
  customerData: {
    firstName: string;
    lastName: string;
    email: string;
    phone?: string;
  },
  bookingData: Omit<BookingData, 'customer_id'>,
  isAdminBooking: boolean = false
): Promise<{ booking: BookingRecord | null; customer: Customer | null; paymentRequest?: PaymentRequest; error: string | null }> => {
  try {
    // Step 1: Find or create customer
    const { customer, error: customerError, isNewCustomer } = await findOrCreateCustomer(customerData);
    
    if (customerError || !customer) {
      return { booking: null, customer: null, error: customerError || 'Failed to create customer' };
    }

    // Step 2: Create booking with only fields that exist in the table
    const bookingDataForInsert = {
      customer_id: customer.id,
      package_name: bookingData.package_name,
      booking_date: bookingData.booking_date,
      timeslot_start_time: bookingData.timeslot_start_time,
      timeslot_end_time: bookingData.timeslot_end_time,
      notes: bookingData.notes,
      status: bookingData.status || 'confirmed'
    };

    // Step 3: Create booking with customer reference
    const { data: booking, error: bookingError } = await supabase
      .from('bookings')
      .insert([bookingDataForInsert])
      .select()
      .single();

    if (bookingError) {
      console.error('Error creating booking:', bookingError);
      return { booking: null, customer, error: bookingError.message };
    }

    // Step 4: Try to create payment request for 20% deposit (don't let this block email sending)
    // Skip payment request generation for admin bookings
    let paymentRequest = null;
    if (customer.id && !isAdminBooking) {
      try {
              // Creating payment request for booking
        paymentRequest = await createPaymentRequest(
          customer.id,
          bookingData.package_name,
          bookingData.booking_date || new Date().toISOString(),
          null, // invoiceId
          booking.id // bookingId
        );

        if (paymentRequest) {
          // Payment request created
        } else {
          console.log('⚠️ No payment request created (service may require quote or be per-session)');
        }
      } catch (paymentRequestError) {
        console.error('❌ Payment request creation failed, but continuing with email sending:', paymentRequestError);
        // Don't return here - continue with email sending even if payment request fails
        paymentRequest = null;
      }
    } else if (isAdminBooking) {
      console.log('ℹ️ Skipping payment request generation for admin booking');
    }

    // Step 5: Send emails regardless of payment request success/failure
    if (customer.id) {
      try {
        // Only send welcome email for new customers who haven't received it yet
        if (isNewCustomer && !customer.welcome_email_sent) {
                // Sending welcome email to customer
          try {
            const welcomeResult = await sendWelcomeEmail(`${customerData.firstName} ${customerData.lastName}`, customerData.email);
            if (welcomeResult.success) {
              // Welcome email sent
              
              // Mark welcome email as sent in database
              try {
                await supabase
                  .from('customers')
                  .update({ welcome_email_sent: true })
                  .eq('id', customer.id);
                // Welcome email status updated
              } catch (updateError) {
                console.error('❌ Failed to update welcome email status:', updateError);
                // Don't fail the process, just log the error
              }
            } else {
              console.error('❌ Failed to send welcome email:', welcomeResult.error);
            }
          } catch (welcomeEmailError) {
            console.error('❌ Welcome email failed:', welcomeEmailError);
          }
        } else if (isNewCustomer && customer.welcome_email_sent) {
          console.log('ℹ️ Skipping welcome email - already sent to this new customer');
        } else {
          console.log('ℹ️ Skipping welcome email - existing customer');
        }

        // Then send booking captured notification
        // Sending booking captured notification
        try {
          const { sendBookingCapturedNotification } = await import('./emailUtils');
          const capturedResult = await sendBookingCapturedNotification(customerData.email, {
            customer_name: `${customerData.firstName} ${customerData.lastName}`,
            customer_email: customerData.email,
            service_name: bookingData.package_name,
            appointment_date: new Date(bookingData.booking_date || new Date()).toLocaleDateString('en-IE'),
            appointment_time: `${(bookingData.timeslot_start_time || '').substring(0, 5)}-${(bookingData.timeslot_end_time || '').substring(0, 5)}`,
            total_amount: 0, // This is just a notification, amount is handled in payment request
            booking_reference: booking.booking_reference || booking.id.toString(),
            therapist_name: 'KH Therapy Team',
            clinic_address: 'KH Therapy Clinic, Dublin, Ireland',
            special_instructions: bookingData.notes || undefined
          });

          if (capturedResult.success) {
            // Booking captured notification sent
          } else {
            console.error('❌ Failed to send booking captured notification:', capturedResult.error);
          }
        } catch (capturedEmailError) {
          console.error('❌ Booking captured notification failed:', capturedEmailError);
        }

        // Send admin notification for new booking (without sending customer confirmation)
        try {
          const { sendAdminBookingNotificationOnly } = await import('./emailUtils');
          const adminResult = await sendAdminBookingNotificationOnly(
            {
              customer_name: `${customerData.firstName} ${customerData.lastName}`,
              customer_email: customerData.email,
              service_name: bookingData.package_name,
              appointment_date: new Date(bookingData.booking_date || new Date()).toLocaleDateString('en-IE'),
              appointment_time: `${(bookingData.timeslot_start_time || '').substring(0, 5)}-${(bookingData.timeslot_end_time || '').substring(0, 5)}`,
              total_amount: paymentRequest?.amount || 0,
              booking_reference: booking.booking_reference || booking.id.toString(),
              therapist_name: 'KH Therapy Team',
              clinic_address: 'KH Therapy Clinic, Dublin, Ireland',
              special_instructions: bookingData.notes || undefined
            }
          );

          if (!adminResult.adminSuccess) {
            console.error('Failed to send admin booking notification');
          }
        } catch (adminEmailError) {
          console.error('Admin booking notification failed:', adminEmailError);
        }

        // Then send payment request email if payment is required
        if (paymentRequest) {
          try {
            const { success: emailSuccess, error: emailError } = await sendPaymentRequestNotification(paymentRequest.id);
            if (!emailSuccess) {
              console.error('Failed to send payment request email:', emailError);
            }
          } catch (emailError) {
            console.error('Payment request email failed:', emailError);
          }
        } else {
          // No payment request created (e.g., "Contact for Quote" services)
          // Send booking confirmation without payment
          // Sending booking confirmation email (no payment required)
          try {
            const { sendSimpleBookingConfirmation } = await import('./emailUtils');
            const emailResult = await sendSimpleBookingConfirmation(
              customerData.email,
              {
                customer_name: `${customerData.firstName} ${customerData.lastName}`,
                customer_email: customerData.email,
                service_name: bookingData.package_name,
                appointment_date: new Date(bookingData.booking_date || new Date()).toLocaleDateString('en-IE'),
                appointment_time: `${(bookingData.timeslot_start_time || '').substring(0, 5)}-${(bookingData.timeslot_end_time || '').substring(0, 5)}`,
                total_amount: 0, // No amount for contact for quote
                booking_reference: booking.booking_reference || booking.id.toString(),
                therapist_name: 'KH Therapy Team',
                clinic_address: 'KH Therapy Clinic, Dublin, Ireland',
                special_instructions: bookingData.notes || undefined
              }
            );
            
            if (emailResult) {
              // Booking confirmation email sent
            } else {
              console.error('❌ Failed to send booking confirmation email');
            }
          } catch (emailError) {
            console.error('❌ Booking confirmation email failed:', emailError);
          }
        }
      } catch (emailError) {
        console.error('❌ Error in email sending process:', emailError);
        // Don't throw - just log the error and continue
      }
    }

    return { 
      booking, 
      customer, 
      paymentRequest: paymentRequest || undefined,
      error: null 
    };

  } catch (error) {
    console.error('Exception in createBookingWithCustomer:', error);
    return { booking: null, customer: null, error: 'Unexpected error occurred' };
  }
};

/**
 * Get bookings with customer details joined
 */
export const getBookingsWithCustomers = async (): Promise<{ bookings: BookingWithCustomer[] | null; error: string | null }> => {
  try {
    const query = supabase
      .from('bookings')
      .select(`
        *,
        customers!bookings_customer_id_fkey(*)
      `)
      .order('created_at', { ascending: false })
      .limit(1000); // Add limit for performance

    const { data, error } = await query;

    if (error) {
      console.error('Error details:', {
        message: error.message,
        details: error.details,
        hint: error.hint,
        code: error.code
      });
      return { bookings: null, error: error.message };
    }

    // Decrypt customer data for admin viewing
    const decryptedBookings = data?.map(booking => {
      if (booking.customers) {
        // Decrypt customer PII fields
        const customer = booking.customers;
        if (customer.first_name && isDataEncrypted(customer.first_name)) {
          customer.first_name = decryptSensitiveData(customer.first_name);
        }
        if (customer.last_name && isDataEncrypted(customer.last_name)) {
          customer.last_name = decryptSensitiveData(customer.last_name);
        }
        if (customer.phone && isDataEncrypted(customer.phone)) {
          customer.phone = decryptSensitiveData(customer.phone);
        }
      }
      return booking;
    });

    return { bookings: decryptedBookings || [], error: null };

  } catch (error) {
    console.error('Exception in getBookingsWithCustomers:', {
      error,
      message: error instanceof Error ? error.message : 'Unknown error',
      stack: error instanceof Error ? error.stack : undefined
    });
    return { bookings: null, error: 'Unexpected error occurred' };
  }
};<|MERGE_RESOLUTION|>--- conflicted
+++ resolved
@@ -178,11 +178,6 @@
           return { customer: null, error: 'Database ID sequence error. Please try again or contact support.', isNewCustomer: false };
         }
 
-<<<<<<< HEAD
-        // Note: Email constraint no longer exists - multiple customers can have same email with different names
-
-        // Other constraint violations (should be rare now that email uniqueness is removed)
-=======
         if (constraintName === 'customers_email_key' || constraintName?.includes('email')) {
           // Email constraint violation - fetching existing customer
 
@@ -248,7 +243,6 @@
           // Constraint violation resolved
           return { customer: decryptedExistingCustomer, error: null, isNewCustomer: false };
         }
->>>>>>> ba724e50
       }
 
       return { customer: null, error: createError.message, isNewCustomer: false };
