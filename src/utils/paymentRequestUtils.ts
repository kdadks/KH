--- conflicted
+++ resolved
@@ -25,11 +25,7 @@
  */
 async function getServicePriceFromDatabase(serviceName: string): Promise<number | null> {
   try {
-<<<<<<< HEAD
-    // Get service price from database
-=======
     // Service price lookup
->>>>>>> ba724e50
 
     // First check if this service should skip payment request creation
     const skipPatterns = [
@@ -43,36 +39,20 @@
     // Check if service matches any skip pattern
     for (const pattern of skipPatterns) {
       if (pattern.test(serviceName)) {
-<<<<<<< HEAD
-        // Database lookup skipped - service requires quote or is per-session
-=======
         // Database lookup skipped for quote services
->>>>>>> ba724e50
         return null;
       }
     }
     
     // Extract base service name (e.g., "Ultimate Health")
     const baseServiceName = extractBaseServiceName(serviceName);
-<<<<<<< HEAD
-    // Base service name derived
+    // Extract base service name and time slot type
     
     // Determine if it's in-hour or out-of-hour
     const timeSlotType = determineTimeSlotType(serviceName);
-    // Time slot type identified
     
     // Fetch pricing from database
     const servicePricing = await fetchServicePricing(baseServiceName);
-    // Service pricing retrieved from database
-=======
-    // Extract base service name and time slot type
-    
-    // Determine if it's in-hour or out-of-hour
-    const timeSlotType = determineTimeSlotType(serviceName);
-    
-    // Fetch pricing from database
-    const servicePricing = await fetchServicePricing(baseServiceName);
->>>>>>> ba724e50
     
     if (!servicePricing) {
       console.warn(`Service pricing not found for: ${baseServiceName}`);
@@ -821,23 +801,8 @@
         directPaymentUrl = `${baseUrl}/sumup-checkout?checkout_reference=${checkoutResponse.checkout_reference}&amount=${paymentRequest.amount}&currency=EUR&description=${encodeURIComponent(paymentRequest.service_name || 'Payment Request')}&merchant_code=${checkoutResponse.merchant_code}&checkout_id=${checkoutResponse.id}&payment_request_id=${paymentRequestId}&context=email&return_url=${encodeURIComponent(baseUrl)}`;
       }
       
-<<<<<<< HEAD
-      const checkoutResponse = await createSumUpCheckoutSession({
-        checkout_reference: `payment-request-${paymentRequestId}-${Date.now()}`,
-        amount: paymentRequest.amount,
-        currency: 'EUR',
-        merchant_code: gatewayConfig.merchant_id,
-        description: paymentRequest.service_name || 'Payment Request'
-      });
-      
-      // Create direct checkout URL with email context for proper redirect behavior
-      directPaymentUrl = `${baseUrl}/sumup-checkout?checkout_reference=${checkoutResponse.checkout_reference}&amount=${paymentRequest.amount}&currency=EUR&description=${encodeURIComponent(paymentRequest.service_name || 'Payment Request')}&merchant_code=${checkoutResponse.merchant_code}&checkout_id=${checkoutResponse.id}&payment_request_id=${paymentRequestId}&context=email&return_url=${encodeURIComponent(baseUrl)}`;
-      
-    } catch {
-=======
     } catch (realApiError) {
       console.error('SumUp checkout creation failed, using fallback URL:', realApiError);
->>>>>>> ba724e50
       // Fallback to the existing payment page URL
       directPaymentUrl = `${baseUrl}/payment?request=${paymentRequestId}`;
     }
